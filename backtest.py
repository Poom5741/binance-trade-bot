--- conflicted
+++ resolved
@@ -4,11 +4,7 @@
 
 if __name__ == "__main__":
     history = []
-<<<<<<< HEAD
-    for manager in backtest(datetime(2021, 3, 1, 0), datetime(2021, 5, 30, 23)):
-=======
-    for manager in backtest(datetime(2021, 3, 1), datetime(2021, 5, 28), start_balances= { 'ADA': 40.0, 'ALGO': 50.0}):
->>>>>>> f449c6b9
+    for manager in backtest(datetime(2021, 3, 1), datetime(2021, 5, 30, 23), start_balances= { 'ADA': 40.0, 'ALGO': 50.0}):
         btc_value = manager.collate_coins("BTC")
         bridge_value = manager.collate_coins(manager.config.BRIDGE.symbol)
         btc_fees_value = manager.collate_fees("BTC")
