--- conflicted
+++ resolved
@@ -14,28 +14,6 @@
         self.initialize_current_coin()
 
     def scout(self):
-<<<<<<< HEAD
-        #check if previous buy order failed. If so, bridge scout for a new coin.
-        if self.failed_buy_order:
-            self.bridge_scout()
-
-        session: Session
-        with self.db.db_session() as session:
-            last_trade = session.query(Trade).order_by(Trade.datetime.desc()).first()
-            if last_trade != None:
-                last_trade_time = last_trade.datetime.replace(tzinfo=timezone.utc)
-                max_idle_timeout = float(self.config.MAX_IDLE_HOURS)
-                allowed_idle_time = last_trade_time + timedelta(hours=max_idle_timeout)
-                base_time: datetime = self.manager.now()
-                if base_time >= allowed_idle_time and base_time >= self.reinit_threshold:
-                    self.logger.debug(f"Last trade was before {max_idle_timeout} hours! Going to reinit ratios.")
-                    self.re_initialize_trade_thresholds()
-                    self.logger.debug("Finished reiniting the ratios.")
-                    self.reinit_threshold = base_time + timedelta(hours=1)
-                
-
-=======
->>>>>>> c82f46c3
         """
         Scout for potential jumps from the current coin to another coin
         """
@@ -46,16 +24,10 @@
         current_coin = self.db.get_current_coin()
         # Display on the console, the current coin+Bridge, so users can see *some* activity and not think the bot has
         # stopped. Not logging though to reduce log size.
-<<<<<<< HEAD
-        self.logger.debug(
-            f"{self.manager.now()} - CONSOLE - INFO - I am scouting the best trades. "
-            f"Current coin: {current_coin + self.config.BRIDGE} "
-=======
         print(
             f"{datetime.now()} - CONSOLE - INFO - I am scouting the best trades. "
             f"Current coin: {current_coin + self.config.BRIDGE} ",
             end="\r",
->>>>>>> c82f46c3
         )
 
         current_coin_price = self.manager.get_sell_price(current_coin + self.config.BRIDGE)
@@ -109,55 +81,4 @@
                     self.manager.buy_alt(
                         current_coin, self.config.BRIDGE, self.manager.get_buy_price(current_coin + self.config.BRIDGE)
                     )
-<<<<<<< HEAD
-                    self.logger.info("Ready to start trading")
-
-    def re_initialize_trade_thresholds(self):
-        """
-        Re-initialize all the thresholds ( hard reset - as deleting db )
-        """
-        #updates all ratios
-        print('******TIMEOUT - RATIOS REINITIALIZED****')
-        btc_value = round(self.manager.collate_coins("BTC"), 7)
-        bridge_value = self.manager.collate_coins(self.manager.config.BRIDGE.symbol)
-        btc_fees_value = self.manager.collate_fees("BTC")
-        bridge_fees_value = self.manager.collate_fees(self.manager.config.BRIDGE.symbol)
-        trades = self.manager.trades
-        history.append((btc_value, bridge_value, trades, btc_fees_value, bridge_fees_value))
-        btc_diff = round((btc_value - history[0][0]) / history[0][0] * 100, 2)
-        bridge_diff = round((bridge_value - history[0][1]) / history[0][1] * 100, 2)
-        print("TIME:", self.manager.datetime, " BTC VALUE:", btc_value, f"({btc_diff}%)", f" {self.manager.config.BRIDGE.symbol} VALUE:", bridge_value, f"({bridge_diff}%)")
-        print('****************************************')
-
-        session: Session
-        with self.db.db_session() as session:
-            c1 = aliased(Coin)
-            c2 = aliased(Coin)
-            for pair in session.query(Pair).\
-                join(c1, and_(Pair.from_coin_id == c1.symbol, c1.enabled == True)).\
-                join(c2, and_(Pair.to_coin_id == c2.symbol, c2.enabled == True)).\
-                all():
-                if not pair.from_coin.enabled or not pair.to_coin.enabled:
-                    continue
-                self.logger.debug(f"Initializing {pair.from_coin} vs {pair.to_coin}", False)
-
-                from_coin_price = self.manager.get_sell_price(pair.from_coin + self.config.BRIDGE)
-                if from_coin_price is None:
-                    self.logger.debug(
-                        "Skipping initializing {}, symbol not found".format(pair.from_coin + self.config.BRIDGE),
-                        False
-                    )
-                    continue
-
-                to_coin_price = self.manager.get_buy_price(pair.to_coin + self.config.BRIDGE)
-                if to_coin_price is None or to_coin_price == 0.0:
-                    self.logger.debug(
-                        "Skipping initializing {}, symbol not found".format(pair.to_coin + self.config.BRIDGE),
-                        False
-                    )
-                    continue
-
-                pair.ratio = from_coin_price / to_coin_price
-=======
-                    self.logger.info("Ready to start trading")
->>>>>>> c82f46c3
+                    self.logger.info("Ready to start trading")