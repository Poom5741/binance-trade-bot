# binance-trade-bot

![github](https://img.shields.io/github/workflow/status/edeng23/binance-trade-bot/binance-trade-bot)
![docker](https://img.shields.io/docker/pulls/idkravitz/binance-trade-bot)

> Automated cryptocurrency trading bot

## Why?

This project was inspired by the observation that all cryptocurrencies pretty much behave in the same way. When one spikes, they all spike, and when one takes a dive, they all do. _Pretty much_. Moreover, all coins follow Bitcoin's lead; the difference is their phase offset.

So, if coins are basically oscillating with respect to each other, it seems smart to trade the rising coin for the falling coin, and then trade back when the ratio is reversed.

## How?

The trading is done in the Binance market platform, which of course, does not have markets for every altcoin pair. The workaround for this is to use a bridge currency that will complement missing pairs. The default bridge currency is Tether (USDT), which is stable by design and compatible with nearly every coin on the platform.

<p align="center">
  Coin A → USDT → Coin B
</p>

The way the bot takes advantage of the observed behaviour is to always downgrade from the "strong" coin to the "weak" coin, under the assumption that at some point the tables will turn. It will then return to the original coin, ultimately holding more of it than it did originally. This is done while taking into consideration the trading fees.

<div align="center">
  <p><b>Coin A</b> → USDT → Coin B</p>
  <p>Coin B → USDT → Coin C</p>
  <p>...</p>
  <p>Coin C → USDT → <b>Coin A</b></p>
</div>

The bot jumps between a configured set of coins on the condition that it does not return to a coin unless it is profitable in respect to the amount held last. This means that we will never end up having less of a certain coin. The risk is that one of the coins may freefall relative to the others all of a sudden, attracting our reverse greedy algorithm.

## Binance Setup

-   Create a [Binance account](https://accounts.binance.com/en/register?ref=DDA1SQA) (Includes my referral link, I'll be super grateful if you use it).
-   Enable Two-factor Authentication.
-   Create a new API key and whitelist your IP for it.
-   Get a cryptocurrency. If its symbol is not in the default list, add it.

## Tool Setup

### Required Python version

Currently Python 3.7 is the minimum required version.

### Install Python dependencies

Run the following line in the terminal: `pip install -r requirements.txt`.

### Create user configuration

Create a .cfg file named `user.cfg` based off `.user.cfg.example`, then add your API keys and current coin.

**The configuration file consists of the following fields:**

-   **api_key** - Binance API key generated in the Binance account setup stage.
-   **api_secret_key** - Binance secret key generated in the Binance account setup stage.
-   **current_coin** - This is your starting coin of choice. This should be one of the coins from your supported coin list. If you want to start from your bridge currency, leave this field empty - the bot will select a random coin from your supported coin list and buy it.
-   **bridge** - Your bridge currency of choice. Notice that different bridges will allow different sets of supported coins. For example, there may be a Binance particular-coin/USDT pair but no particular-coin/BUSD pair.
-   **tld** - 'com' or 'us', depending on your region. Default is 'com'.
-   **hourToKeepScoutHistory** - Controls how many hours of scouting values are kept in the database. After the amount of time specified has passed, the information will be deleted.
-   **scout_multiplier** - Controls the value by which the difference between the current state of coin ratios and previous state of ratios is multiplied. For bigger values, the bot will wait for bigger margins to arrive before making a trade.
-   **trade_fee** - Controls trade fee for calculating profitable jumps. By default it doesn't have value: gets values through the binance api calls. Otherwise use float values for the fee. [Binance fee table for reference](https://www.binance.com/en/fee/schedule)
-   **strategy** - The trading strategy to use. See [`binance_trade_bot/strategies`](binance_trade_bot/strategies/README.md) for more information
-   **enable_paper_trading** - (`True` or `False` default `False`) run bot with virtual wallet to check its performance without risking any money.
-   **buy_timeout/sell_timeout** - Controls how many minutes to wait before cancelling a limit order (buy/sell) and returning to "scout" mode. 0 means that the order will never be cancelled prematurely.
-   **scout_sleep_time** - Controls how many seconds bot should wait between analysis of current prices. Since the bot now operates on websockets this value should be set to something low (like 1), the reasons to set it above 1 are when you observe high CPU usage by bot or you got api errors about requests weight limit.
-   **buy_order_type** - Controls the type of placed buy orders, types available: market, limit (default=limit)
-   **sell_order_type** - Controls the type of placed sell orders, types available: market, limit (default=market)
-   **buy_max_price_change/sell_max_price_change** - Controls how much price change in decimal percentage is accepted between calculation of ratios and trading.
-   **price_type** - Controls the type of prices used by the bot, types available: orderbook, ticker (default=orderbook). Please note that using the orderbook prices increase the CPU usage.
<<<<<<< HEAD
-   **ratio_calc** - Controls the calculation for ratios between coins. Options available: Default, Bamooxa
-   **enable_stop_loss** - Enables stop loss functionalities. Default is false
-   **stop_loss_price** - Controls which price to use for stop loss calculaction. Prices available: buy, max
-   **stop_loss_percentage** - Controls the percentage of loss when stop loss is triggered and current coin is sold. Default is 5.0
-   **stop_loss_ban_duration** - Controls the ban duration in minutes of the current coin when a stop loss sell is triggered. Default is 60.0
=======
-   **ratio_calc** - Controls the calculation for ratios between coins. Options available: default, scout_margin. Keep in mind you need to decrease your scout_multiplier for the scout_margin. A scout_multiplier of 12 with the default calc would be a scout_multiplier of 2 with the scout_margin calc.
>>>>>>> eaf59b05
-   **accept_losses** - Needs to be set to true for highly risky and gamling strategies. Otherwise the bot wont start.
-   **max_idle_hours** - Controls the amount of hours for reseting the ratios when the bot has not traded (only used in db_reset strategy)
-   **ratio_adjust_weight** - Controls the weight of the cumulative moving ratio avarage in the ratio_adjust strategy (only used in ratio_adjust strategy)
-   **auto_adjust_bnb_balance** - Controls the bot to auto buy BNB while there is no enough BNB balance in your account, to get the benifits of using BNB to pay the commisions. Default is false. Effective if you have enabled to [use BNB to pay for any fees on the Binance platform](https://www.binance.com/en/support/faq/115000583311-Using-BNB-to-Pay-for-Fees), reade more information [here](#paying-fees-with-bnb).
-   **auto_adjust_bnb_balance_rate** - The multiplying power of buying quantity of BNB compares to evaluated comission of the coming order, effective only if auto_adjust_bnb_balance is true. Default value is 3.

#### Environment Variables

All of the options provided in `user.cfg` can also be configured using environment variables.

```
CURRENT_COIN_SYMBOL:
SUPPORTED_COIN_LIST: "XLM TRX ICX EOS IOTA ONT QTUM ETC ADA XMR DASH NEO ATOM DOGE VET BAT OMG BTT"
BRIDGE_SYMBOL: USDT
API_KEY: vmPUZE6mv9SD5VNHk4HlWFsOr6aKE2zvsw0MuIgwCIPy6utIco14y7Ju91duEh8A
API_SECRET_KEY: NhqPtmdSJYdKjVHjA7PZj4Mge3R5YNiP1e3UZjInClVN65XAbvqqM6A7H5fATj0j
SCOUT_MULTIPLIER: 5
SCOUT_SLEEP_TIME: 1
TLD: com
STRATEGY: default
BUY_TIMEOUT: 0
SELL_TIMEOUT: 0
BUY_ORDER_TYPE: limit
SELL_ORDER_TYPE: market
AUTO_ADJUST_BNB_BALANCE: false
AUTO_ADJUST_BNB_BALANCE_RATE: 3
```

### Paying Fees with BNB
You can [use BNB to pay for any fees on the Binance platform](https://www.binance.com/en/support/faq/115000583311-Using-BNB-to-Pay-for-Fees), which will reduce all fees by 25%. In order to support this benefit, the bot will always perform the following operations:
-   Automatically detect that you have BNB fee payment enabled.
-   Make sure that you have enough BNB in your account to pay the fee of the inspected trade.
-   Take into consideration the discount when calculating the trade threshold.

### Notifications with Apprise

Apprise allows the bot to send notifications to all of the most popular notification services available such as: Telegram, Discord, Slack, Amazon SNS, Gotify, etc.

To set this up you need to create a apprise.yml file in the config directory.

There is an example version of this file to get you started.

If you are interested in running a Telegram bot, more information can be found at [Telegram's official documentation](https://core.telegram.org/bots).

### Run

```shell
python -m binance_trade_bot
```

### Docker

The official image is available [here](https://hub.docker.com/r/idkravitz/binance-trade-bot) and will update on every new change.

```shell
docker-compose up
```

If you only want to start the SQLite browser

```shell
docker-compose up -d sqlitebrowser
```

## Backtesting

You can test the bot on historic data to see how it performs.

```shell
python backtest.py
```

Feel free to modify that file to test and compare different settings and time periods

## Database warmup

You can warmup your database with coins wich you might want to add later to your supported coin list. 
This should prevent uncontrolled jumps when you add a new coin to your supported coin list.

After the execution you should wait one or two trades of the bot before adding any new coin to your list.

By running the script without parameters, it will warm up the bots default database with all available coins for the bridge.

```shell
python3 database_warmup.py
```

If you want to specify a separate db file you can use the -d or --dbfile parameter.
If not provided, the script will use the bots default db file.

```shell
python3 database_warmup.py -d data/warmup.db
```

You can also specify the coins you want to warmup with the -c or --coinlist parameter.
If not provided the script will warmup all coins available for the bridge.

```shell
python3 database_warmup.py -c 'ADA BTC ETH LTC'
```

## Developing

To make sure your code is properly formatted before making a pull request,
remember to install [pre-commit](https://pre-commit.com/):

```shell
pip install pre-commit
pre-commit install
```

The scouting algorithm is unlikely to be changed. If you'd like to contribute an alternative
method, [add a new strategy](binance_trade_bot/strategies/README.md).

## Related Projects

Thanks to a group of talented developers, there is now a [Telegram bot for remotely managing this project](https://github.com/lorcalhost/BTB-manager-telegram).

## Support the Project

Fist of all, support the originator of this bot and buy him a coffee. ☕

<a href="https://www.buymeacoffee.com/edeng" target="_blank"><img src="https://cdn.buymeacoffee.com/buttons/default-orange.png" alt="Buy Me A Coffee" height="41" width="174"></a>

If you like my adjustments or strategies and you want to support me I would appreciate to get a coffee too. 😜

<a href="https://www.buymeacoffee.com/tntwist" target="_blank"><img src="https://cdn.buymeacoffee.com/buttons/default-orange.png" alt="Buy Me A Coffee" height="41" width="174"></a>

## Join the Chat

-   **Discord**: [Invite Link](https://discord.gg/m4TNaxreCN)

## FAQ

A list of answers to what seem to be the most frequently asked questions can be found in our discord server, in the corresponding channel.

<p align="center">
  <img src = "https://usercontent2.hubstatic.com/6061829.jpg">
</p>

## Disclaimer

This project is for informational purposes only. You should not construe any
such information or other material as legal, tax, investment, financial, or
other advice. Nothing contained here constitutes a solicitation, recommendation,
endorsement, or offer by me or any third party service provider to buy or sell
any securities or other financial instruments in this or in any other
jurisdiction in which such solicitation or offer would be unlawful under the
securities laws of such jurisdiction.

If you plan to use real money, USE AT YOUR OWN RISK.

Under no circumstances will I be held responsible or liable in any way for any
claims, damages, losses, expenses, costs, or liabilities whatsoever, including,
without limitation, any direct or indirect damages for loss of profits.<|MERGE_RESOLUTION|>--- conflicted
+++ resolved
@@ -69,15 +69,11 @@
 -   **sell_order_type** - Controls the type of placed sell orders, types available: market, limit (default=market)
 -   **buy_max_price_change/sell_max_price_change** - Controls how much price change in decimal percentage is accepted between calculation of ratios and trading.
 -   **price_type** - Controls the type of prices used by the bot, types available: orderbook, ticker (default=orderbook). Please note that using the orderbook prices increase the CPU usage.
-<<<<<<< HEAD
--   **ratio_calc** - Controls the calculation for ratios between coins. Options available: Default, Bamooxa
 -   **enable_stop_loss** - Enables stop loss functionalities. Default is false
 -   **stop_loss_price** - Controls which price to use for stop loss calculaction. Prices available: buy, max
 -   **stop_loss_percentage** - Controls the percentage of loss when stop loss is triggered and current coin is sold. Default is 5.0
 -   **stop_loss_ban_duration** - Controls the ban duration in minutes of the current coin when a stop loss sell is triggered. Default is 60.0
-=======
 -   **ratio_calc** - Controls the calculation for ratios between coins. Options available: default, scout_margin. Keep in mind you need to decrease your scout_multiplier for the scout_margin. A scout_multiplier of 12 with the default calc would be a scout_multiplier of 2 with the scout_margin calc.
->>>>>>> eaf59b05
 -   **accept_losses** - Needs to be set to true for highly risky and gamling strategies. Otherwise the bot wont start.
 -   **max_idle_hours** - Controls the amount of hours for reseting the ratios when the bot has not traded (only used in db_reset strategy)
 -   **ratio_adjust_weight** - Controls the weight of the cumulative moving ratio avarage in the ratio_adjust strategy (only used in ratio_adjust strategy)
